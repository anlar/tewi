--- conflicted
+++ resolved
@@ -52,16 +52,6 @@
         results = self._search_impl(query)
         return self._refine_results(results)
 
-<<<<<<< HEAD
-    @abstractmethod
-    def id(self) -> str:
-        """Return unique provider identifier for internal use.
-
-        Returns:
-            Unique string identifier (e.g., 'yts', 'jackett', 'tpb')
-        """
-        pass
-=======
     def _urlopen(self, url: str, timeout: int = 10):
         """Open URL with User-Agent header.
 
@@ -81,7 +71,15 @@
         request = urllib.request.Request(url)
         request.add_header('User-Agent', self.USER_AGENT)
         return urllib.request.urlopen(request, timeout=timeout)
->>>>>>> c93587b1
+
+    @abstractmethod
+    def id(self) -> str:
+        """Return unique provider identifier for internal use.
+
+        Returns:
+            Unique string identifier (e.g., 'yts', 'jackett', 'tpb')
+        """
+        pass
 
     @property
     @abstractmethod
